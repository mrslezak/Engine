--- conflicted
+++ resolved
@@ -221,11 +221,9 @@
     Real nettingSetFBA(const string& nettingSetId);
     //! Return netting set FCA
     Real nettingSetFCA(const string& nettingSetId);
-<<<<<<< HEAD
 	//! Return netting set KVA
 	Real nettingSetKVACCR(const string& nettingSetId);
-=======
->>>>>>> d7fdf5d5
+
     //! Return netting set COLVA
     Real nettingSetCOLVA(const string& nettingSetId);
     //! Return netting set Collateral Floor value
@@ -287,10 +285,8 @@
     map<string, Real> nettingSetCVA_, nettingSetDVA_, nettingSetMVA_;
     map<string, Real> nettingSetCOLVA_, nettingSetCollateralFloor_;
     map<string, Real> nettingSetFCA_, nettingSetFBA_;
-<<<<<<< HEAD
 	map<string, Real> effMatNumer_, effMatDenom_, nettingSetKVACCR_;
-=======
->>>>>>> d7fdf5d5
+  
     boost::shared_ptr<NPVCube> nettedCube_;
     boost::shared_ptr<NPVCube> dimCube_;
     map<string, Real> net_t0_im_reg_h_, net_t0_im_simple_h_;
